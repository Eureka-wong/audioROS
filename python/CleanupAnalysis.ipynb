--- conflicted
+++ resolved
@@ -49,10 +49,6 @@
     "motors = \"all45000\"\n",
     "bin_selection = 6\n",
     "\n",
-<<<<<<< HEAD
-    "#mic_type = \"audio_deck\" \n",
-=======
->>>>>>> f9ed306d
     "#motors = \"sweep_and_move\" \n",
     "#bin_selection = 0\n",
     "\n",
@@ -371,37 +367,6 @@
     "plt.legend()\n",
     "pass"
    ]
-<<<<<<< HEAD
-  },
-  {
-   "cell_type": "code",
-   "execution_count": null,
-   "metadata": {},
-   "outputs": [],
-   "source": []
-  },
-  {
-   "cell_type": "code",
-   "execution_count": null,
-   "metadata": {},
-   "outputs": [],
-   "source": []
-  },
-  {
-   "cell_type": "code",
-   "execution_count": null,
-   "metadata": {},
-   "outputs": [],
-   "source": []
-  },
-  {
-   "cell_type": "code",
-   "execution_count": null,
-   "metadata": {},
-   "outputs": [],
-   "source": []
-=======
->>>>>>> f9ed306d
   }
  ],
  "metadata": {
