--- conflicted
+++ resolved
@@ -65,11 +65,7 @@
     exp_names = [
         # "2021_07_08_stepper_fast",
         # "2021_07_27_manual",
-<<<<<<< HEAD
-        "2021_07_27_manual",
-=======
         "2021_04_30_stepper",
->>>>>>> f9ed306d
         # "2021_07_08_stepper_slow",
     ]
 
