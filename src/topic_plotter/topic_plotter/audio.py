import rclpy
from rclpy.node import Node

import numpy as np

from audio_interfaces.msg import Spectrum, Signals, SignalsFreq, PoseRaw
from audio_interfaces_py.messages import read_signals_message, read_signals_freq_message, read_spectrum_message
from audio_stack.spectrum_estimator import normalize_rows, combine_rows, NORMALIZE
from audio_stack.topic_synchronizer import TopicSynchronizer
from .live_plotter import LivePlotter

MIN_FREQ = -np.inf #400
MAX_FREQ = np.inf #600

<<<<<<< HEAD
YLIM_MIN = 1e-1 #

PLOT_LINES = False # make lineplots of spectra (not very readible, can be removed eventually)
=======
YMIN_SPEC = 1e-10
YMAX_SPEC = 2
XMIN_FREQ = 200 # min plotting frequency in Hz
XMAX_FREQ = 3000 # max plotting frequency in Hz
>>>>>>> b7e2199d

class AudioPlotter(Node):
    def __init__(self):
        super().__init__("audio_plotter")

        self.subscription_signals_f = self.create_subscription(
            SignalsFreq, "audio/signals_f", self.listener_callback_signals_f, 10
        )

        self.subscription_signals = self.create_subscription(
            Signals, "audio/signals", self.listener_callback_signals, 10
        )

        self.subscription_spectrum = self.create_subscription(
            Spectrum, "audio/spectrum", self.listener_callback_spectrum, 10
        )

        self.subscription_dynamic_spectrum = self.create_subscription(
            Spectrum, "audio/dynamic_spectrum", self.listener_callback_dynamic_spectrum, 10
        )

        self.plotter_dict = {}
        self.current_n_buffer = None
        self.current_n_frequencies = None

        self.raw_pose_synch = TopicSynchronizer(10)
        self.subscription = self.create_subscription(PoseRaw, "geometry/pose_raw", self.raw_pose_synch.listener_callback, 10)


    def init_plotter(self, name, xlabel='x', ylabel='y', log=True, ymin=-np.inf, ymax=np.inf, xmin=-np.inf, xmax=np.inf):
        if not (name in self.plotter_dict.keys()):
            self.plotter_dict[name] = LivePlotter(ymax, ymin, label=name, log=log, max_xlim=xmax, min_xlim=xmin)
            self.plotter_dict[name].ax.set_xlabel(xlabel)
            self.plotter_dict[name].ax.set_ylabel(ylabel)


    def listener_callback_spectrum(self, msg_spec, name="static"):
        xlabel = "angle [deg]"
        ylabel = "magnitude [-]"
<<<<<<< HEAD
        self.init_plotter(f"{name} combined spectra", xlabel=xlabel, ylabel=ylabel, ymin=eps, ymax=2)
        self.init_plotter(f"{name} raw spectra heatmap", xlabel=xlabel, ylabel=ylabel, ymin=eps, ymax=2)
        if PLOT_LINES: 
            self.init_plotter(f"{name} raw spectra", xlabel=xlabel, ylabel=ylabel, ymin=eps, ymax=2)
=======
        self.init_plotter(f"{name} raw spectra", xlabel=xlabel, ylabel=ylabel, ymin=YMIN_SPEC, ymax=YMAX_SPEC)
        self.init_plotter(f"{name} combined spectra", xlabel=xlabel, ylabel=ylabel, ymin=YMIN_SPEC, ymax=YMAX_SPEC)
        self.init_plotter(f"{name} raw spectra heatmap", xlabel=xlabel, ylabel=ylabel, ymin=YMIN_SPEC, ymax=YMAX_SPEC)
>>>>>>> b7e2199d

        spectrum, frequencies, theta_scan = read_spectrum_message(msg_spec)

        # compute and plot combination.
        mask = (frequencies <= MAX_FREQ) & (frequencies >= MIN_FREQ)
        labels = [f"f={f:.0f}Hz" for f in frequencies[mask]]
<<<<<<< HEAD
        self.plotter_dict[f"{name} raw spectra heatmap"].update_mesh(
            spectrum[mask], y_labels=labels, log=True
=======
        self.plotter_dict[f"{name} raw spectra"].update_lines(
            spectrum[mask], theta_scan, labels=labels
        )
        self.plotter_dict[f"{name} raw spectra heatmap"].update_mesh(
            spectrum[mask], y_labels=labels
>>>>>>> b7e2199d
        )
        if PLOT_LINES: 
            self.plotter_dict[f"{name} raw spectra"].update_lines(
                spectrum[mask], theta_scan, labels=labels
            )

        # compute and plot combinations.
        spectrum_sum = combine_rows(spectrum, "sum", keepdims=True)
        spectrum_sum = normalize_rows(spectrum_sum, NORMALIZE)

        labels = ["sum"]
        self.plotter_dict[f"{name} combined spectra"].update_lines(
            spectrum_sum, theta_scan, labels=labels
        )

        # plot the ground truth orientation
        message = self.raw_pose_synch.get_latest_message(msg_spec.timestamp, self.get_logger())
        if message is not None:
            orientation = message.source_direction_deg
            self.plotter_dict[f"{name} combined spectra"].update_axvlines([orientation])
            if PLOT_LINES: 
                self.plotter_dict[f"{name} raw spectra"].update_axvlines([orientation])

            orientation_index = np.argmin(abs(theta_scan - orientation))
            self.plotter_dict[f"{name} raw spectra heatmap"].update_axvlines([orientation_index], color='orange')


    def listener_callback_dynamic_spectrum(self, msg_spec):
        return self.listener_callback_spectrum(msg_spec, name="dynamic")


    def listener_callback_signals_f(self, msg):
        self.init_plotter("signals frequency", xlabel="frequency [Hz]", ylabel="magnitude [-]", ymin=1e-10, ymax=1e3, xmin=XMIN_FREQ, xmax=XMAX_FREQ)

        if msg.n_frequencies != self.current_n_frequencies:
            self.plotter_dict["signals frequency"].clear()

        __, signals_f, freqs = read_signals_freq_message(msg)

        # sort frequencies
        indices = np.argsort(freqs)
        y = np.abs(signals_f[indices, :].T)
        x = freqs[indices]
        labels = [f"mic {i}" for i in range(y.shape[1])]
        self.plotter_dict["signals frequency"].update_lines(y, x, labels, linestyle='-', marker='o')
        self.plotter_dict["signals frequency"].ax.set_title(f"time (ms): {msg.timestamp}")
        self.plotter_dict["signals frequency"].update_axvlines(freqs)
        self.current_n_frequencies = msg.n_frequencies


    def listener_callback_signals(self, msg):
        self.init_plotter("signals time", xlabel="time idx [-]", ylabel="magnitude [-]", log=False)

        __, signals = read_signals_message(msg)
        labels = [f"mic {i}" for i in range(1, 1+msg.n_mics)]

        if msg.n_buffer != self.current_n_buffer:
            self.plotter_dict["signals time"].clear()

        self.plotter_dict["signals time"].update_lines(
            signals, range(signals.shape[1]), labels
        )
        self.current_n_buffer = msg.n_buffer


def main(args=None):
    rclpy.init(args=args)

    plotter = AudioPlotter()

    rclpy.spin(plotter)

    # Destroy the node explicitly
    # (optional - otherwise it will be done automatically
    # when the garbage collector destroys the node object)
    plotter.destroy_node()
    rclpy.shutdown()


if __name__ == '__main__':
    main()<|MERGE_RESOLUTION|>--- conflicted
+++ resolved
@@ -12,16 +12,12 @@
 MIN_FREQ = -np.inf #400
 MAX_FREQ = np.inf #600
 
-<<<<<<< HEAD
-YLIM_MIN = 1e-1 #
-
-PLOT_LINES = False # make lineplots of spectra (not very readible, can be removed eventually)
-=======
 YMIN_SPEC = 1e-10
 YMAX_SPEC = 2
 XMIN_FREQ = 200 # min plotting frequency in Hz
 XMAX_FREQ = 3000 # max plotting frequency in Hz
->>>>>>> b7e2199d
+
+PLOT_LINES = False # make lineplots of spectra (not very readible, can be removed eventually)
 
 class AudioPlotter(Node):
     def __init__(self):
@@ -61,32 +57,18 @@
     def listener_callback_spectrum(self, msg_spec, name="static"):
         xlabel = "angle [deg]"
         ylabel = "magnitude [-]"
-<<<<<<< HEAD
-        self.init_plotter(f"{name} combined spectra", xlabel=xlabel, ylabel=ylabel, ymin=eps, ymax=2)
-        self.init_plotter(f"{name} raw spectra heatmap", xlabel=xlabel, ylabel=ylabel, ymin=eps, ymax=2)
-        if PLOT_LINES: 
-            self.init_plotter(f"{name} raw spectra", xlabel=xlabel, ylabel=ylabel, ymin=eps, ymax=2)
-=======
-        self.init_plotter(f"{name} raw spectra", xlabel=xlabel, ylabel=ylabel, ymin=YMIN_SPEC, ymax=YMAX_SPEC)
         self.init_plotter(f"{name} combined spectra", xlabel=xlabel, ylabel=ylabel, ymin=YMIN_SPEC, ymax=YMAX_SPEC)
         self.init_plotter(f"{name} raw spectra heatmap", xlabel=xlabel, ylabel=ylabel, ymin=YMIN_SPEC, ymax=YMAX_SPEC)
->>>>>>> b7e2199d
+        if PLOT_LINES: 
+            self.init_plotter(f"{name} raw spectra", xlabel=xlabel, ylabel=ylabel, ymin=YMIN_SPEC, ymax=YMAX_SPEC)
 
         spectrum, frequencies, theta_scan = read_spectrum_message(msg_spec)
 
         # compute and plot combination.
         mask = (frequencies <= MAX_FREQ) & (frequencies >= MIN_FREQ)
         labels = [f"f={f:.0f}Hz" for f in frequencies[mask]]
-<<<<<<< HEAD
         self.plotter_dict[f"{name} raw spectra heatmap"].update_mesh(
             spectrum[mask], y_labels=labels, log=True
-=======
-        self.plotter_dict[f"{name} raw spectra"].update_lines(
-            spectrum[mask], theta_scan, labels=labels
-        )
-        self.plotter_dict[f"{name} raw spectra heatmap"].update_mesh(
-            spectrum[mask], y_labels=labels
->>>>>>> b7e2199d
         )
         if PLOT_LINES: 
             self.plotter_dict[f"{name} raw spectra"].update_lines(
@@ -102,7 +84,6 @@
             spectrum_sum, theta_scan, labels=labels
         )
 
-        # plot the ground truth orientation
         message = self.raw_pose_synch.get_latest_message(msg_spec.timestamp, self.get_logger())
         if message is not None:
             orientation = message.source_direction_deg
