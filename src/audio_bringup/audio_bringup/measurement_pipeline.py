#! /usr/bin/env python3
# -*- coding: utf-8 -*-
"""
snr_pipeline.py

Experiment with a fixed loudspeaker playing some stationary signal.
"""

import os
import signal
import subprocess
import sys
import time

import numpy as np
import rclpy
from scipy.io import wavfile

sys.path.append(os.getcwd() + "/crazyflie-audio/python/")
from play_and_record import get_usb_soundcard_ubuntu
from signals import generate_signal
from serial_motors import SerialMotors, DURATION_50, DURATION_360

from crazyflie_description_py.commands import all_commands_lists
from crazyflie_description_py.parameters import SOUND_EFFECTS

from audio_bringup.helpers import (
    get_active_nodes,
    get_filename,
    set_param,
    EXP_DIRNAME,
    CSV_DIRNAME,
    WAV_DIRNAME,
    TOPICS_TO_RECORD,
)


START_DISTANCE = 0
START_ANGLE = 0

# EXTRA_DIRNAME = '2021_02_09_wall'
# EXTRA_DIRNAME = '2021_02_19_windows'
# EXTRA_DIRNAME = '2021_02_23_wall'
# EXTRA_DIRNAME = "2021_03_01_flying"
EXTRA_DIRNAME = "2021_04_30_hover"

bag_pid = None


def execute_commands(command_name):
    if "mono" in command_name:
        freq = int(command_name.replace("mono", ""))
        command_list = [
            ("/gateway", "buzzer_effect", 12, 0),
            ("/gateway", "buzzer_freq", freq, 0),
        ]
    elif "all" in command_name:
        thrust = int(command_name.replace("all", ""))
        command_list = ([("/gateway", "all", thrust, 0)],)
    else:
        command_list = all_commands_lists[command_name]

    for command in command_list:
        node, parameter, value, sleep = command
        if node != "":
            print(f"execute {parameter}: {value} and sleep for {sleep}s...")
            set_param(node, parameter, str(value))
        else:
            print(f"sleep for {sleep}s...")
        time.sleep(sleep)


def get_total_time(command_name):
    command_list = all_commands_lists[command_name]
    time = 0
    for command in command_list:
        time += command[3]
    # time += 25 # extra 10 seconds for unexpected waiting times
    return time


def adjust_freq_lims(params):
    min_freq = params.get("min_freq", None)
    max_freq = params.get("max_freq", None)

    if params["source"] is not None:
        __, (min_freq_buzz, max_freq_buzz), __ = SOUND_EFFECTS[params["source"]]
        if min_freq is not None:
            print(
                f"Overwriting min_freq {min_freq} with buzzer {min_freq_buzz}."
            )
        params["min_freq"] = min_freq_buzz

        if max_freq is not None:
            print(
                f"Overwriting max_freq {max_freq} with buzzer {max_freq_buzz}."
            )
        params["max_freq"] = max_freq_buzz


def adjust_duration(duration, params):
    distance = params.get("distance", None)
    angle = params.get("angle", None)

    if (distance is not None) and (abs(distance) == 51):
        if DURATION_50 > duration:
            print(
                f"ignoring global duration {duration} and using move command duration {duration_move}"
            )
            duration = DURATION_50
    if (angle is not None) and (abs(angle) == 360):
        if DURATION_360 > duration:
            print(
                f"ignoring global duration {duration} and using turn command duration {duration_turn}"
            )
            duration = DURATION_360

    duration_motors = get_total_time(params["motors"])
    if duration_motors > duration:
        print(
            f"ignoring global duration {duration} and using motor command duration {duration_motors}"
        )
        duration = duration_motors

    if params["source"] is not None:
        *_, duration_buzzer = SOUND_EFFECTS[params["source"]]
        if duration_buzzer > duration:
            print(
                f"ignoring global duration {duration} and using buzzer command duration {duration_buzzer}"
            )
            duration = duration_buzzer
    return duration


def set_all_parameters(params):
    min_freq = params.get("min_freq", 0)
    max_freq = params.get("max_freq", 16000)
    window_type = params.get("window_type", 0)
    filter_snr = params.get("snr", 0)
    filter_props = params.get("props", 0)

    if (filter_snr > 0) and ((min_freq is None) or (max_freq is None)):
        raise Warning(
            "Need to set min_freq and max_freq when using snr filtering!"
        )

    set_param("/gateway", "filter_snr_enable", str(filter_snr))
    set_param("/gateway", "filter_prop_enable", str(filter_props))
    set_param("/gateway", "min_freq", str(min_freq))
    set_param("/gateway", "max_freq", str(max_freq))
    set_param("/gateway", "window_type", str(window_type))


def start_bag_recording(bag_filename):
    global bag_pid
    set_param("/csv_writer", "filename", "")
    bag_pid = subprocess.Popen(
        ["ros2", "bag", "record", "-o", bag_filename] + TOPICS_TO_RECORD
    )
    print("started bag record")


def start_turning(distance, angle):
    if abs(angle) == 360:
        print(f"starting turning by {angle}")
        SerialIn.turn(angle, blocking=False)
    if distance == 51:
        print("start moving by 50")
        SerialIn.move(50, blocking=False)
    if distance == -51:
        print("start moving back by 50")
        SerialIn.move(-50, blocking=False)


def save_bag_recording(csv_filename):
    bag_pid.send_signal(signal.SIGINT)
    set_param("/csv_writer", "filename", csv_filename)


<<<<<<< HEAD
def save_wav_recording(recording, wav_filename):
    recording_float32 = recording.astype(np.float32)
    wavfile.write(
        wav_filename, global_params["fs_soundcard"], recording_float32
    )
    print("wrote wav file as", wav_filename)


=======
>>>>>>> 387b4513
def main(args=None):
    def save_wav_recording(recording, wav_filename):
        recording_float32 = recording.astype(np.float32)
        wavfile.write(wav_filename, global_params["fs_soundcard"], recording_float32)
        print("wrote wav file as", wav_filename)

    def perform_experiment(out_signal=None):
        recording = None
        start_time = time.time()
        if (source_type == "soundcard") and (global_params["n_meas_mics"] > 0):
            recording = sd.playrec(out_signal, blocking=False)
        elif source_type == "soundcard":
            sd.play(out_signal, blocking=False)
        elif global_params["n_meas_mics"] > 0:
            n_frames = int(duration * global_params["fs_soundcard"])
            recording = sd.rec(n_frames, blocking=False)

        # execute motor commands
        if params["motors"] != 0:
            print(f"executing motor commands:")
            execute_commands(params["motors"])

        # wait for exxtra time
        extra_idle_time = duration - (time.time() - start_time)
        if extra_idle_time > 0:
            print(
                f"Finished motor commands faster than expected. sleeping for {extra_idle_time:.2f} seconds..."
            )
            time.sleep(extra_idle_time)
        elif extra_idle_time < 0:
            print(
                f"Error: Finished recording before finishing motor commands! {extra_idle_time:.2f}"
            )
        return recording

    def measure_doa(params):
        """ setup: 
        - soundcard or external buzzer
        - stepper motor
        """
        assert source_type in ["buzzer", "soundcard"]
        if source_type == "soundcard":
            out_signal = generate_signal(
                global_params["fs_soundcard"],
                duration,
                signal_type=params["source"],
                frequency_hz=source_params["freq_source"],
                min_dB=source_params["min_dB"],
                max_dB=source_params["max_dB"],
            )
        if source_type == "buzzer":
            input(
                f'make sure external buzzer plays {params["source"]}! Enter to continue'
            )

        start_bag_recording(bag_filename)
        start_turning(distance, angle)

        return perform_experiment(out_signal=out_signal)

    def measure_wall(params):
        """ setup: 
        - onboard buzzer
        - stepper motor
        """
        assert source_type == "buzzer-onboard"

        start_bag_recording(bag_filename)
        start_turning(distance, angle)

        # play onboard sound
        if params["source"] is not None:
            execute_commands(params["source"])

        return perform_experiment()

    def measure_wall_flying(params):
        """ 
        setup: 
        - onboard buzzer
        - drone flying
        """
        assert source_type == "buzzer-onboard"

        # Unless the source is of type mono, do not play onboard sound yet,
        # as this is part of the motor commands.
        if (params["source"] is not None) and ("mono" in params["source"]):
            execute_commands(params["source"])

        start_bag_recording(bag_filename)
        return perform_experiment()

    def measure_snr(params):
        """ 
        setup: 
        - external buzzer
        - static, no stepper motor or flying
        """

        # we set the frequency even though this drone
        # is not playing, so that snr>=2 works.
        if params["source"] is not None and ("mono" in params["source"]):
            freq = int(params["source"].strip("mono"))
            set_param("/gateway", "buzzer_freq", freq)
            set_param("/gateway", "buzzer_effect", 0)

        input(
            f'make sure external buzzer plays {params["source"]}! Enter to continue'
        )

        start_bag_recording(bag_filename)
        return perform_experiment()

    def measure_snr_onboard(params):
        """ 
        setup: 
        - onboard buzzer
        - static, no stepper motor or flying
        """

        # order of bag recording vs. buzzer sound is intentionally different!
        start_bag_recording(bag_filename)

        if params["source"] is not None:
            print(f"executing buzzer commands")
            execute_commands(params["source"])

        return perform_experiment()

    rclpy.init(args=args)

    active_nodes = get_active_nodes()
    assert "/csv_writer" in active_nodes
    assert "/gateway" in active_nodes

    extra_dirname = (
        input(
            f"enter experiment folder: (appended to {EXP_DIRNAME}, default:{EXTRA_DIRNAME})"
        )
        or EXTRA_DIRNAME
    )
    exp_dirname = os.path.join(EXP_DIRNAME, extra_dirname)
    csv_dirname = os.path.join(exp_dirname, CSV_DIRNAME)
    wav_dirname = os.path.join(exp_dirname, WAV_DIRNAME)

    sys.path.append(exp_dirname)
    from params import global_params, params_list

    print(f"loaded parameters from {exp_dirname}/params.py")

    # sound card check
    source_type = global_params.get("source_type", "soundcard")
    if (source_type == "soundcard") or (global_params["n_meas_mics"] > 0):
        sd = get_usb_soundcard_ubuntu(
            global_params["fs_soundcard"], global_params["n_meas_mics"]
        )
        sound = np.zeros(10, dtype=float)
        if global_params["n_meas_mics"] > 0:
            if source_type == "soundcard":
                print("playing and recording zero test sound...")
                sd.playrec(sound, blocking=True)
            else:
                print("recording zero test sound...")
                sd.rec(10, blocking=True)
        else:
            print("playing zero test sound...")
            sd.play(sound, blocking=True)

    # motors check
    SerialIn = None
    if any([p.get("distance", None) is not None for p in params_list]) or any(
        [p.get("angle", None) is not None for p in params_list]
    ):
        SerialIn = SerialMotors(
            verbose=False,
            current_distance=START_DISTANCE,
            current_angle=START_ANGLE,
        )

    for dirname in [exp_dirname, csv_dirname, wav_dirname]:
        if not os.path.exists(dirname):
            os.makedirs(dirname)

    timestamp = int(time.time())

    param_i = 0
    while param_i < len(params_list):

        #### verify parameters ####
        params = params_list[param_i]
        answer = ""  #'y'
        while not (answer in ["y", "n"]):
            answer = input(f"start experiment with {params}? ([y]/n)") or "y"
        if answer == "n":
            param_i += 1
            continue

        #### prepare filenames ####
        filename = get_filename(**params)
        bag_filename = os.path.join(exp_dirname, filename)

        answer = ""
        while os.path.exists(bag_filename):
            answer = (
                input(
                    f"Path {filename} exists, append something? (default:{timestamp}, n to skip)"
                )
                or timestamp
            )
            filename = f"{filename}_{answer}"
            bag_filename = os.path.join(exp_dirname, filename)

        if answer == "n":
            continue

        csv_filename = os.path.join(csv_dirname, filename)
        wav_filename = os.path.join(wav_dirname, filename) + ".wav"

        #### move ####
        distance = params.get("distance", None)
        angle = params.get("degree", None)

        if (distance is not None) and (abs(distance) != 51):
            SerialIn.move_to(distance, blocking=True)
        if (angle is not None) and (abs(angle) != 360):
            SerialIn.move_to(angle, blocking=True)

        #### set parameters ###
        duration = adjust_duration(global_params.get("duration", 30), params)
        adjust_freq_lims(params)
        set_all_parameters(params)

        #### perform experiment ###
        recording = measure_wall_flying(params)
        # recording = measure_wall(params)
        # recording = measure_snr(params)
        # recording = measure_snr_onboard(params)

        #### wrap up ####
        execute_commands("stop_motors")
        execute_commands("stop_buzzer")

        save_bag_recording(csv_filename)
        if recording is not None:
            save_wav_recording(recording, wav_filename)
        param_i += 1

    # after last experiment: move back to position 0
    if SerialIn is not None:
        SerialIn.move_to(0)
        SerialIn.turn_to(0)


if __name__ == "__main__":
    main()<|MERGE_RESOLUTION|>--- conflicted
+++ resolved
@@ -177,22 +177,13 @@
     set_param("/csv_writer", "filename", csv_filename)
 
 
-<<<<<<< HEAD
-def save_wav_recording(recording, wav_filename):
-    recording_float32 = recording.astype(np.float32)
-    wavfile.write(
-        wav_filename, global_params["fs_soundcard"], recording_float32
-    )
-    print("wrote wav file as", wav_filename)
-
-
-=======
->>>>>>> 387b4513
 def main(args=None):
-    def save_wav_recording(recording, wav_filename):
-        recording_float32 = recording.astype(np.float32)
-        wavfile.write(wav_filename, global_params["fs_soundcard"], recording_float32)
-        print("wrote wav file as", wav_filename)
+	def save_wav_recording(recording, wav_filename):
+	    recording_float32 = recording.astype(np.float32)
+	    wavfile.write(
+		wav_filename, global_params["fs_soundcard"], recording_float32
+	    )
+	    print("wrote wav file as", wav_filename)
 
     def perform_experiment(out_signal=None):
         recording = None
