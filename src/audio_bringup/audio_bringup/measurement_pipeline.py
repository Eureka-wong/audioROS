--- conflicted
+++ resolved
@@ -54,16 +54,10 @@
 # EXTRA_DIRNAME = "2021_03_01_flying"
 # EXTRA_DIRNAME = "2021_04_30_hover"
 # EXTRA_DIRNAME = "2021_04_30_stepper"
-<<<<<<< HEAD
 # EXTRA_DIRNAME = "2021_05_04_flying"
 # EXTRA_DIRNAME = "2021_05_04_linear"
-EXTRA_DIRNAME = "2021_06_09_stepper"
-=======
-#EXTRA_DIRNAME = "2021_05_04_flying"
-#EXTRA_DIRNAME = "2021_05_04_linear"
-#EXTRA_DIRNAME = "2021_06_09_stepper"
+# EXTRA_DIRNAME = "2021_06_09_stepper"
 EXTRA_DIRNAME = "2021_06_17_stepper"
->>>>>>> f9ee4d5f
 
 EXTRA_REC_TIME = 2  # extra duration for recording time.
 bag_pid = None
