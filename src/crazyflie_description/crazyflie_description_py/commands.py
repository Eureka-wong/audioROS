--- conflicted
+++ resolved
@@ -24,10 +24,7 @@
      ],
      'linear':[
         ('/gateway', 'hover_height', 0.5, 3),
-<<<<<<< HEAD
         ('/gateway', 'buzzer_effect', None, 0), # will be overwritten
-=======
->>>>>>> 98f13b89
         ('/gateway', 'move_distance', 0.5, 12), # 50 cm
         ('/gateway', 'land_velocity', 0.2, 3),
      ],
